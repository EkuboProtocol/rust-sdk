[package]
<<<<<<< HEAD
name = "starknet_ekubo_sdk"
version = "0.2.0"
=======
name = "evm_ekubo_sdk"
version = "0.6.2"
>>>>>>> ff637a64
authors = ["Mahmoud Salem <moody@ekubo.org>"]
edition = "2021"
license = "LGPL-2.1"
description = "Types for interacting with Ekubo Protocol on EVM chains"
homepage = "https://ekubo.org"
repository = "https://github.com/EkuboProtocol/evm-rust-sdk"
readme = "README.md"
keywords = ["crypto", "math", "ekubo", "protocol", "defi"]

[dependencies]
insta = "1.42.2"
num-traits = "0.2.19"
uint = "0.10.0"
serde = { version = "1.0", features = ["derive"], optional = true }

[dev-dependencies]
serde_json = { version = "1.0" }

[lib]
path = "src/lib.rs"

[features]
serde = ["dep:serde"]<|MERGE_RESOLUTION|>--- conflicted
+++ resolved
@@ -1,22 +1,16 @@
 [package]
-<<<<<<< HEAD
 name = "starknet_ekubo_sdk"
 version = "0.2.0"
-=======
-name = "evm_ekubo_sdk"
-version = "0.6.2"
->>>>>>> ff637a64
 authors = ["Mahmoud Salem <moody@ekubo.org>"]
 edition = "2021"
 license = "LGPL-2.1"
-description = "Types for interacting with Ekubo Protocol on EVM chains"
+description = "Types for interacting with Ekubo Protocol on Starknet"
 homepage = "https://ekubo.org"
-repository = "https://github.com/EkuboProtocol/evm-rust-sdk"
+repository = "https://github.com/EkuboProtocol/starknet-rust-sdk"
 readme = "README.md"
 keywords = ["crypto", "math", "ekubo", "protocol", "defi"]
 
 [dependencies]
-insta = "1.42.2"
 num-traits = "0.2.19"
 uint = "0.10.0"
 serde = { version = "1.0", features = ["derive"], optional = true }
